![Alamofire: Elegant Networking in Swift](https://raw.githubusercontent.com/Alamofire/Alamofire/master/alamofire.png)

[![Build Status](https://travis-ci.org/Alamofire/Alamofire.svg?branch=master)](https://travis-ci.org/Alamofire/Alamofire)
[![CocoaPods Compatible](https://img.shields.io/cocoapods/v/Alamofire.svg)](https://img.shields.io/cocoapods/v/Alamofire.svg)
[![Carthage Compatible](https://img.shields.io/badge/Carthage-compatible-4BC51D.svg?style=flat)](https://github.com/Carthage/Carthage)
[![Platform](https://img.shields.io/cocoapods/p/Alamofire.svg?style=flat)](https://alamofire.github.io/Alamofire)
[![Twitter](https://img.shields.io/badge/twitter-@AlamofireSF-blue.svg?style=flat)](http://twitter.com/AlamofireSF)
[![Gitter](https://badges.gitter.im/Alamofire/Alamofire.svg)](https://gitter.im/Alamofire/Alamofire?utm_source=badge&utm_medium=badge&utm_campaign=pr-badge)

Alamofire is an HTTP networking library written in Swift.

- [Features](#features)
- [Component Libraries](#component-libraries)
- [Requirements](#requirements)
- [Migration Guides](#migration-guides)
- [Communication](#communication)
- [Installation](#installation)
- [Usage](https://github.com/Alamofire/Alamofire/blob/master/Documentation/Usage.md)
    - **Intro -** [Making a Request](https://github.com/Alamofire/Alamofire/blob/master/Documentation/Usage.md#making-a-request), [Response Handling](https://github.com/Alamofire/Alamofire/blob/master/Documentation/Usage.md#response-handling), [Response Validation](https://github.com/Alamofire/Alamofire/blob/master/Documentation/Usage.md#response-validation), [Response Caching](https://github.com/Alamofire/Alamofire/blob/master/Documentation/Usage.md#response-caching)
	- **HTTP -** [HTTP Methods](https://github.com/Alamofire/Alamofire/blob/master/Documentation/Usage.md#http-methods), [Parameter Encoding](https://github.com/Alamofire/Alamofire/blob/master/Documentation/Usage.md#parameter-encoding), [HTTP Headers](https://github.com/Alamofire/Alamofire/blob/master/Documentation/Usage.md#http-headers), [Authentication](https://github.com/Alamofire/Alamofire/blob/master/Documentation/Usage.md#authentication)
	- **Large Data -** [Downloading Data to a File](https://github.com/Alamofire/Alamofire/blob/master/Documentation/Usage.md#downloading-data-to-a-file), [Uploading Data to a Server](https://github.com/Alamofire/Alamofire/blob/master/Documentation/Usage.md#uploading-data-to-a-server)
	- **Tools -** [Statistical Metrics](https://github.com/Alamofire/Alamofire/blob/master/Documentation/Usage.md#statistical-metrics), [cURL Command Output](https://github.com/Alamofire/Alamofire/blob/master/Documentation/Usage.md#curl-command-output)
- [Advanced Usage](https://github.com/Alamofire/Alamofire/blob/master/Documentation/AdvancedUsage.md)
	- **URL Session -** [Session Manager](https://github.com/Alamofire/Alamofire/blob/master/Documentation/AdvancedUsage.md#session-manager), [Session Delegate](https://github.com/Alamofire/Alamofire/blob/master/Documentation/AdvancedUsage.md#session-delegate), [Request](https://github.com/Alamofire/Alamofire/blob/master/Documentation/AdvancedUsage.md#request)
	- **Routing -** [Routing Requests](https://github.com/Alamofire/Alamofire/blob/master/Documentation/AdvancedUsage.md#routing-requests), [Adapting and Retrying Requests](https://github.com/Alamofire/Alamofire/blob/master/Documentation/AdvancedUsage.md#adapting-and-retrying-requests)
	- **Model Objects -** [Custom Response Serialization](https://github.com/Alamofire/Alamofire/blob/master/Documentation/AdvancedUsage.md#custom-response-serialization)
	- **Connection -** [Security](https://github.com/Alamofire/Alamofire/blob/master/Documentation/AdvancedUsage.md#security), [Network Reachability](https://github.com/Alamofire/Alamofire/blob/master/Documentation/AdvancedUsage.md#network-reachability)
- [Open Radars](#open-radars)
- [FAQ](#faq)
- [Credits](#credits)
- [Donations](#donations)
- [License](#license)

## Features

- [x] Chainable Request / Response Methods
- [x] URL / JSON / plist Parameter Encoding
- [x] Upload File / Data / Stream / MultipartFormData
- [x] Download File using Request or Resume Data
- [x] Authentication with URLCredential
- [x] HTTP Response Validation
- [x] Upload and Download Progress Closures with Progress
- [x] cURL Command Output
- [x] Dynamically Adapt and Retry Requests
- [x] TLS Certificate and Public Key Pinning
- [x] Network Reachability
- [x] Comprehensive Unit and Integration Test Coverage
- [x] [Complete Documentation](https://alamofire.github.io/Alamofire)

## Component Libraries

In order to keep Alamofire focused specifically on core networking implementations, additional component libraries have been created by the [Alamofire Software Foundation](https://github.com/Alamofire/Foundation) to bring additional functionality to the Alamofire ecosystem.

- [AlamofireImage](https://github.com/Alamofire/AlamofireImage) - An image library including image response serializers, `UIImage` and `UIImageView` extensions, custom image filters, an auto-purging in-memory cache and a priority-based image downloading system.
- [AlamofireNetworkActivityIndicator](https://github.com/Alamofire/AlamofireNetworkActivityIndicator) - Controls the visibility of the network activity indicator on iOS using Alamofire. It contains configurable delay timers to help mitigate flicker and can support `URLSession` instances not managed by Alamofire.

## Requirements

- iOS 8.0+ / macOS 10.10+ / tvOS 9.0+ / watchOS 2.0+
- Xcode 8.3+
- Swift 3.1+

## Migration Guides

- [Alamofire 4.0 Migration Guide](https://github.com/Alamofire/Alamofire/blob/master/Documentation/Alamofire%204.0%20Migration%20Guide.md)
- [Alamofire 3.0 Migration Guide](https://github.com/Alamofire/Alamofire/blob/master/Documentation/Alamofire%203.0%20Migration%20Guide.md)
- [Alamofire 2.0 Migration Guide](https://github.com/Alamofire/Alamofire/blob/master/Documentation/Alamofire%202.0%20Migration%20Guide.md)

## Communication

- If you **need help**, use [Stack Overflow](http://stackoverflow.com/questions/tagged/alamofire). (Tag 'alamofire')
- If you'd like to **ask a general question**, use [Stack Overflow](http://stackoverflow.com/questions/tagged/alamofire).
- If you **found a bug**, open an issue.
- If you **have a feature request**, open an issue.
- If you **want to contribute**, submit a pull request.

## Installation

### CocoaPods

[CocoaPods](http://cocoapods.org) is a dependency manager for Cocoa projects. You can install it with the following command:

```bash
$ gem install cocoapods
```

> CocoaPods 1.1+ is required to build Alamofire 4.0+.

To integrate Alamofire into your Xcode project using CocoaPods, specify it in your `Podfile`:

```ruby
source 'https://github.com/CocoaPods/Specs.git'
platform :ios, '10.0'
use_frameworks!

target '<Your Target Name>' do
    pod 'Alamofire', '~> 4.7'
end
```

Then, run the following command:

```bash
$ pod install
```

### Carthage

[Carthage](https://github.com/Carthage/Carthage) is a decentralized dependency manager that builds your dependencies and provides you with binary frameworks.

You can install Carthage with [Homebrew](http://brew.sh/) using the following command:

```bash
$ brew update
$ brew install carthage
```

To integrate Alamofire into your Xcode project using Carthage, specify it in your `Cartfile`:

```ogdl
github "Alamofire/Alamofire" ~> 4.7
```

Run `carthage update` to build the framework and drag the built `Alamofire.framework` into your Xcode project.

### Swift Package Manager

The [Swift Package Manager](https://swift.org/package-manager/) is a tool for automating the distribution of Swift code and is integrated into the `swift` compiler. It is in early development, but Alamofire does support its use on supported platforms. 

Once you have your Swift package set up, adding Alamofire as a dependency is as easy as adding it to the `dependencies` value of your `Package.swift`.

#### Swift 3

```swift
dependencies: [
    .Package(url: "https://github.com/Alamofire/Alamofire.git", majorVersion: 4)
]
```

#### Swift 4

```swift
dependencies: [
    .package(url: "https://github.com/Alamofire/Alamofire.git", from: "4.0.0")
]
```

### Manually

If you prefer not to use any of the aforementioned dependency managers, you can integrate Alamofire into your project manually.

#### Embedded Framework

- Open up Terminal, `cd` into your top-level project directory, and run the following command "if" your project is not initialized as a git repository:

  ```bash
  $ git init
  ```

- Add Alamofire as a git [submodule](http://git-scm.com/docs/git-submodule) by running the following command:

  ```bash
  $ git submodule add https://github.com/Alamofire/Alamofire.git
  ```

- Open the new `Alamofire` folder, and drag the `Alamofire.xcodeproj` into the Project Navigator of your application's Xcode project.

    > It should appear nested underneath your application's blue project icon. Whether it is above or below all the other Xcode groups does not matter.

- Select the `Alamofire.xcodeproj` in the Project Navigator and verify the deployment target matches that of your application target.
- Next, select your application project in the Project Navigator (blue project icon) to navigate to the target configuration window and select the application target under the "Targets" heading in the sidebar.
- In the tab bar at the top of that window, open the "General" panel.
- Click on the `+` button under the "Embedded Binaries" section.
- You will see two different `Alamofire.xcodeproj` folders each with two different versions of the `Alamofire.framework` nested inside a `Products` folder.

    > It does not matter which `Products` folder you choose from, but it does matter whether you choose the top or bottom `Alamofire.framework`.

- Select the top `Alamofire.framework` for iOS and the bottom one for OS X.

    > You can verify which one you selected by inspecting the build log for your project. The build target for `Alamofire` will be listed as either `Alamofire iOS`, `Alamofire macOS`, `Alamofire tvOS` or `Alamofire watchOS`.

- And that's it!

  > The `Alamofire.framework` is automagically added as a target dependency, linked framework and embedded framework in a copy files build phase which is all you need to build on the simulator and a device.

## Open Radars

The following radars have some effect on the current implementation of Alamofire.

- [`rdar://21349340`](http://www.openradar.me/radar?id=5517037090635776) - Compiler throwing warning due to toll-free bridging issue in test case
- `rdar://26870455` - Background URL Session Configurations do not work in the simulator
- `rdar://26849668` - Some URLProtocol APIs do not properly handle `URLRequest`
- [`rdar://36082113`](http://openradar.appspot.com/radar?id=4942308441063424) - `URLSessionTaskMetrics` failing to link on watchOS 3.0+

## Resolved Radars

The following radars have been resolved over time after being filed against the Alamofire project.

- [`rdar://26761490`](http://www.openradar.me/radar?id=5010235949318144) - Swift string interpolation causing memory leak with common usage (Resolved on 9/1/17 in Xcode 9 beta 6).

## FAQ

### What's the origin of the name Alamofire?

Alamofire is named after the [Alamo Fire flower](https://aggie-horticulture.tamu.edu/wildseed/alamofire.html), a hybrid variant of the Bluebonnet, the official state flower of Texas.

### What logic belongs in a Router vs. a Request Adapter?

Simple, static data such as paths, parameters and common headers belong in the `Router`. Dynamic data such as an `Authorization` header whose value can changed based on an authentication system belongs in a `RequestAdapter`.

The reason the dynamic data MUST be placed into the `RequestAdapter` is to support retry operations. When a `Request` is retried, the original request is not rebuilt meaning the `Router` will not be called again. The `RequestAdapter` is called again allowing the dynamic data to be updated on the original request before retrying the `Request`.

## Credits

Alamofire is owned and maintained by the [Alamofire Software Foundation](http://alamofire.org). You can follow them on Twitter at [@AlamofireSF](https://twitter.com/AlamofireSF) for project updates and releases.

### Security Disclosure

If you believe you have identified a security vulnerability with Alamofire, you should report it as soon as possible via email to security@alamofire.org. Please do not post it to a public issue tracker.

## Donations

The [ASF](https://github.com/Alamofire/Foundation#members) is looking to raise money to officially stay registered as a federal non-profit organization.
Registering will allow us members to gain some legal protections and also allow us to put donations to use, tax free.
Donating to the ASF will enable us to:

- Pay our yearly legal fees to keep the non-profit in good status
- Pay for our mail servers to help us stay on top of all questions and security issues
- Potentially fund test servers to make it easier for us to test the edge cases
- Potentially fund developers to work on one of our projects full-time

The community adoption of the ASF libraries has been amazing.
We are greatly humbled by your enthusiasm around the projects, and want to continue to do everything we can to move the needle forward.
With your continued support, the ASF will be able to improve its reach and also provide better legal safety for the core members.
If you use any of our libraries for work, see if your employers would be interested in donating.
Any amount you can donate today to help us reach our goal would be greatly appreciated.

<<<<<<< HEAD
=======
[![paypal](https://www.paypalobjects.com/en_US/i/btn/btn_donateCC_LG.gif)](https://www.paypal.com/cgi-bin/webscr?cmd=_s-xclick&hosted_button_id=W34WPEE74APJQ)

>>>>>>> 2fb881a1
## License

Alamofire is released under the MIT license. [See LICENSE](https://github.com/Alamofire/Alamofire/blob/master/LICENSE) for details.<|MERGE_RESOLUTION|>--- conflicted
+++ resolved
@@ -235,11 +235,8 @@
 If you use any of our libraries for work, see if your employers would be interested in donating.
 Any amount you can donate today to help us reach our goal would be greatly appreciated.
 
-<<<<<<< HEAD
-=======
 [![paypal](https://www.paypalobjects.com/en_US/i/btn/btn_donateCC_LG.gif)](https://www.paypal.com/cgi-bin/webscr?cmd=_s-xclick&hosted_button_id=W34WPEE74APJQ)
 
->>>>>>> 2fb881a1
 ## License
 
 Alamofire is released under the MIT license. [See LICENSE](https://github.com/Alamofire/Alamofire/blob/master/LICENSE) for details.