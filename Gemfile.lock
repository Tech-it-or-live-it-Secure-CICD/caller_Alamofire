--- conflicted
+++ resolved
@@ -1,11 +1,7 @@
 GEM
   remote: https://rubygems.org/
   specs:
-<<<<<<< HEAD
-    CFPropertyList (2.3.6)
-=======
     CFPropertyList (3.0.0)
->>>>>>> 2fb881a1
     activesupport (4.2.10)
       i18n (~> 0.7)
       minitest (~> 5.1)
@@ -13,21 +9,12 @@
       tzinfo (~> 1.1)
     atomos (0.1.2)
     claide (1.0.2)
-<<<<<<< HEAD
-    cocoapods (1.4.0)
-      activesupport (>= 4.0.2, < 5)
-      claide (>= 1.0.2, < 2.0)
-      cocoapods-core (= 1.4.0)
-      cocoapods-deintegrate (>= 1.0.2, < 2.0)
-      cocoapods-downloader (>= 1.1.3, < 2.0)
-=======
     cocoapods (1.5.0)
       activesupport (>= 4.0.2, < 5)
       claide (>= 1.0.2, < 2.0)
       cocoapods-core (= 1.5.0)
       cocoapods-deintegrate (>= 1.0.2, < 2.0)
       cocoapods-downloader (>= 1.2.0, < 2.0)
->>>>>>> 2fb881a1
       cocoapods-plugins (>= 1.0.0, < 2.0)
       cocoapods-search (>= 1.0.0, < 2.0)
       cocoapods-stats (>= 1.0.0, < 2.0)
@@ -37,28 +24,16 @@
       escape (~> 0.0.4)
       fourflusher (~> 2.0.1)
       gh_inspector (~> 1.0)
-<<<<<<< HEAD
-      molinillo (~> 0.6.4)
-      nap (~> 1.0)
-      ruby-macho (~> 1.1)
-      xcodeproj (>= 1.5.4, < 2.0)
-    cocoapods-core (1.4.0)
-=======
       molinillo (~> 0.6.5)
       nap (~> 1.0)
       ruby-macho (~> 1.1)
       xcodeproj (>= 1.5.7, < 2.0)
     cocoapods-core (1.5.0)
->>>>>>> 2fb881a1
       activesupport (>= 4.0.2, < 6)
       fuzzy_match (~> 2.0.4)
       nap (~> 1.0)
     cocoapods-deintegrate (1.0.2)
-<<<<<<< HEAD
-    cocoapods-downloader (1.1.3)
-=======
     cocoapods-downloader (1.2.0)
->>>>>>> 2fb881a1
     cocoapods-plugins (1.0.0)
       nap
     cocoapods-search (1.0.0)
@@ -73,11 +48,7 @@
     ffi (1.9.23)
     fourflusher (2.0.1)
     fuzzy_match (2.0.4)
-<<<<<<< HEAD
-    gh_inspector (1.1.2)
-=======
     gh_inspector (1.1.3)
->>>>>>> 2fb881a1
     i18n (0.9.5)
       concurrent-ruby (~> 1.0)
     jazzy (0.9.1)
@@ -91,11 +62,7 @@
       xcinvoke (~> 0.3.0)
     liferaft (0.0.6)
     minitest (5.11.3)
-<<<<<<< HEAD
-    molinillo (0.6.4)
-=======
     molinillo (0.6.5)
->>>>>>> 2fb881a1
     mustache (0.99.8)
     nanaimo (0.2.5)
     nap (1.1.0)
@@ -107,11 +74,7 @@
     redcarpet (3.4.0)
     rouge (3.1.1)
     ruby-macho (1.1.0)
-<<<<<<< HEAD
-    sass (3.5.5)
-=======
     sass (3.5.6)
->>>>>>> 2fb881a1
       sass-listen (~> 4.0.0)
     sass-listen (4.0.0)
       rb-fsevent (~> 0.9, >= 0.9.4)
@@ -122,13 +85,8 @@
       thread_safe (~> 0.1)
     xcinvoke (0.3.0)
       liferaft (~> 0.0.6)
-<<<<<<< HEAD
-    xcodeproj (1.5.6)
-      CFPropertyList (~> 2.3.3)
-=======
     xcodeproj (1.5.7)
       CFPropertyList (>= 2.3.3, < 4.0)
->>>>>>> 2fb881a1
       atomos (~> 0.1.2)
       claide (>= 1.0.2, < 2.0)
       colored2 (~> 3.1)
